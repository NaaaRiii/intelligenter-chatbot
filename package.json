{
  "name": "intelligenter-chatbot",
  "version": "1.0.0",
  "description": "Intelligent Chatbot Analysis System",
  "private": true,
  "scripts": {
    "dev": "vite",
    "build": "vite build",
    "preview": "vite preview",
    "test": "vitest",
    "test:unit": "vitest",
    "test:ui": "vitest --ui",
    "test:coverage": "vitest --coverage",
    "lint": "eslint --ext .ts,.tsx app/javascript",
    "lint:fix": "eslint --ext .ts,.tsx app/javascript --fix",
    "format": "prettier --write .",
    "type-check": "tsc --noEmit"
  },
  "dependencies": {
    "@hotwired/stimulus": "^3.2.2",
    "@hotwired/turbo-rails": "^7.3.0",
    "@rails/actioncable": "^8.0.201",
    "chart.js": "^4.4.0"
  },
  "devDependencies": {
    "@tailwindcss/aspect-ratio": "^0.4.2",
    "@tailwindcss/forms": "^0.5.10",
    "@tailwindcss/typography": "^0.5.16",
<<<<<<< HEAD
    "@types/node": "^22.12.0",
=======
    "@types/node": "^24.3.0",
>>>>>>> 178285b1
    "@types/rails__actioncable": "^6.1.8",
    "@typescript-eslint/eslint-plugin": "^6.11.0",
    "@typescript-eslint/parser": "^6.11.0",
    "@vitejs/plugin-legacy": "^7.2.1",
    "@vitest/coverage-v8": "^3.2.4",
    "@vitest/ui": "^3.2.4",
    "autoprefixer": "^10.4.21",
    "eslint": "^8.53.0",
    "eslint-config-prettier": "^9.0.0",
    "eslint-plugin-prettier": "^5.0.1",
    "happy-dom": "^12.10.3",
    "postcss": "^8.5.6",
    "prettier": "^3.1.0",
    "tailwindcss": "^4.1.12",
    "typescript": "^5.2.2",
    "vite": "^7.1.3",
    "vite-plugin-ruby": "^5.1.1",
    "vitest": "^3.2.4"
  },
  "engines": {
    "node": ">=20.19.0",
    "npm": ">=9.0.0"
  }
}<|MERGE_RESOLUTION|>--- conflicted
+++ resolved
@@ -26,11 +26,7 @@
     "@tailwindcss/aspect-ratio": "^0.4.2",
     "@tailwindcss/forms": "^0.5.10",
     "@tailwindcss/typography": "^0.5.16",
-<<<<<<< HEAD
     "@types/node": "^22.12.0",
-=======
-    "@types/node": "^24.3.0",
->>>>>>> 178285b1
     "@types/rails__actioncable": "^6.1.8",
     "@typescript-eslint/eslint-plugin": "^6.11.0",
     "@typescript-eslint/parser": "^6.11.0",
